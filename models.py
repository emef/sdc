--- conflicted
+++ resolved
@@ -643,11 +643,8 @@
     'simple': CategoricalModel,  # backwards compat
     CategoricalModel.TYPE: CategoricalModel,
     EnsembleModel.TYPE: EnsembleModel,
-<<<<<<< HEAD
     RegressionModel.TYPE: RegressionModel,
-=======
-    LstmModel.TYPE: LstmModel
->>>>>>> 30e04b98
+    LstmModel.TYPE: LstmModel,
 }
 
 
